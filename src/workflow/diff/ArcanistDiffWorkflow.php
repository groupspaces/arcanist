--- conflicted
+++ resolved
@@ -433,11 +433,7 @@
           $remote_corpus);
         $remote_message->pullDataFromConduit($conduit);
 
-<<<<<<< HEAD
         $sync = array('title', 'summary');
-=======
-        $sync = array('title', 'summary', 'testPlan');
->>>>>>> 62e52748
         foreach ($sync as $field) {
           $local = $message->getFieldValue($field);
           $remote_message->setFieldValue($field, $local);
@@ -962,32 +958,10 @@
 
         $parsed[$key] = $message;
       } catch (ArcanistDifferentialCommitMessageParserException $ex) {
-<<<<<<< HEAD
-        $problems[$key][] = $ex;
-        continue;
-      }
-
-      // TODO: Move this all behind Conduit.
-      if (!$message->getRevisionID()) {
-        if ($message->getFieldValue('reviewedByPHIDs')) {
-          $problems[$key][] = new ArcanistUsageException(
-            "When creating or updating a revision, use the 'Reviewers:' ".
-            "field to specify reviewers, not 'Reviewed By:'. After the ".
-            "revision is accepted, run 'arc amend' to update the commit ".
-            "message.");
-        }
-
-        if (!$message->getFieldValue('title')) {
-          $problems[$key][] = new ArcanistUsageException(
-            "Commit message has no title. You must provide a title for this ".
-            "revision.");
-        }
-=======
         foreach ($ex->getParserErrors() as $problem) {
           $problems[$key][] = $problem;
         }
         continue;
->>>>>>> 62e52748
       }
     }
 
